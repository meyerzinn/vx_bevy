--- conflicted
+++ resolved
@@ -1,12 +1,7 @@
 # `vx_bevy`
 
-<<<<<<< HEAD
+
 A minecraft-esque voxel engine rendering prototype made using the Bevy game engine.
-=======
-NOTE: things are now happening in the rewrite branch.
-
-A voxel engine prototype made using the Bevy game engine.
->>>>>>> ab253843
 
 Chunk are rendered using a triangle mesh per chunk. Chunks are greedily meshed.
 
